--- conflicted
+++ resolved
@@ -764,42 +764,6 @@
 	if string(colData) != "example@example.com" {
 		t.Errorf("got col_data=%s, want example@example.com", string(colData))
 	}
-<<<<<<< HEAD
-}
-
-func TestSQLDriverInsecureSkipVerify(t *testing.T) {
-	auth := getSQLAuth()
-	transport := getSQLTransport()
-	ssl := getSQLSsl()
-	if !ssl {
-		t.Skip("SSL not enabled for testing")
-	}
-
-	// Test with sslinsecureskipverify=true
-	dsn := buildDSN("hs2.example.com", 10000, "default", auth, transport, ssl, true)
-	db, err := sql.Open("hive", dsn)
-	if err != nil {
-		t.Fatal(err)
-	}
-	defer db.Close()
-
-	err = db.Ping()
-	if err != nil {
-		t.Fatal(err)
-	}
-
-	// Test with sslinsecureskipverify=false
-	dsn = buildDSN("hs2.example.com", 10000, "default", auth, transport, ssl, false)
-	db, err = sql.Open("hive", dsn)
-	if err != nil {
-		t.Fatal(err)
-	}
-	defer db.Close()
-
-	err = db.Ping()
-	if err != nil {
-		t.Fatal(err)
-	}
 }
 
 func TestSQLConnectionProperties(t *testing.T) {
@@ -1027,6 +991,4 @@
 	if !foundQueryInfo {
 		t.Error("expected logs to contain query information")
 	}
-=======
->>>>>>> b06e4784
 }